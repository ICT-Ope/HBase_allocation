--- conflicted
+++ resolved
@@ -7,12 +7,12 @@
 
  [1] Taobao (simplified Chinese: 淘宝网; traditional Chinese: 淘寶網; pinyin: Táobǎowǎng) is a Chinese language web site for online shopping, similar to eBay, Rakuten and Amazon,[2] operated in the People's Republic of China by Alibaba Group.In 2009 Taobao saw advertising revenues of $220 Million.
 
-<<<<<<< HEAD
 There is a test case  for table priority located in org.apache.hadoop.hbase.allocation.test.TestForSchedule 
-=======
 For installation and use cases, please refer to "HBase_Isolation_Allocation_User_Guide.pdf".
->>>>>>> c82246bc
 
 Support Hbase Version: hbase-0.90.2 hbase-0.90.3
 
-hbase-0.90.3 Changes:group name can be set to String.+hbase-0.90.3 Changes:group name can be set to String.
+
+##
+Add TablePriority.patch and TestTablePriority.patch